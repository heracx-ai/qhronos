--- conflicted
+++ resolved
@@ -2,27 +2,17 @@
   port: 8081
 
 database:
-<<<<<<< HEAD
-  host: 244.178.44.2
-  port: 5434
-=======
   # Use 'postgres' and port 5432 when running in Docker
   # Use 'localhost' and port 5433 when running locally
   host: postgres
   port: 5432
->>>>>>> 29a29312
   user: postgres
   password: postgres
   dbname: qhronos
 
 redis:
-<<<<<<< HEAD
-  host: 244.178.44.2
-  port: 6378
-=======
   host: redis
   port: 6379
->>>>>>> 29a29312
   password: ""
   db: 0
 
