package main

import (
	"context"
	"database/sql"
	"embed"
	"fmt"
	"net/http"
	"os"
	"os/signal"
	"syscall"
	"time"

	"github.com/feedloop/qhronos/internal/api"
	"github.com/feedloop/qhronos/internal/config"
	"github.com/feedloop/qhronos/internal/database"
	"github.com/feedloop/qhronos/internal/handlers"
	"github.com/feedloop/qhronos/internal/logging"
	"github.com/feedloop/qhronos/internal/middleware"
	"github.com/feedloop/qhronos/internal/repository"
	"github.com/feedloop/qhronos/internal/scheduler"
	"github.com/feedloop/qhronos/internal/services"
	ginzap "github.com/gin-contrib/zap"
	"github.com/gin-gonic/gin"
	"github.com/golang-migrate/migrate/v4"
	"github.com/golang-migrate/migrate/v4/database/postgres"
	"github.com/golang-migrate/migrate/v4/source/iofs"
	"github.com/jmoiron/sqlx"
	"github.com/redis/go-redis/v9"
	"github.com/spf13/pflag"
	"go.uber.org/zap"
)

// NOTE: At least one .sql file must exist in migrations/ for embedding to work.
// Make sure to build from the project root so the path is correct.
//
//go:embed migrations/*.sql
var migrationsFS embed.FS

// zapInfoWriter implements io.Writer to redirect GIN debug logs to Zap at Info level
type zapInfoWriter struct{ logger *zap.Logger }

func (w zapInfoWriter) Write(p []byte) (n int, err error) {
	w.logger.Info("[GIN-debug]", zap.String("msg", string(p)))
	return len(p), nil
}

// zapErrorWriter implements io.Writer to redirect GIN error logs to Zap at Error level
type zapErrorWriter struct{ logger *zap.Logger }

func (w zapErrorWriter) Write(p []byte) (n int, err error) {
	w.logger.Error("[GIN-error]", zap.String("msg", string(p)))
	return len(p), nil
}

func runMigrations(cfg *config.Config) error {
	dsn := fmt.Sprintf("postgres://%s:%s@%s:%d/%s?sslmode=%s",
		cfg.Database.User,
		cfg.Database.Password,
		cfg.Database.Host,
		cfg.Database.Port,
		cfg.Database.DBName,
		cfg.Database.SSLMode,
	)
	d, err := iofs.New(migrationsFS, "migrations")
	if err != nil {
		return err
	}
	db, err := sql.Open("postgres", dsn)
	if err != nil {
		return err
	}
	defer db.Close()
	driver, err := postgres.WithInstance(db, &postgres.Config{})
	if err != nil {
		return err
	}
	m, err := migrate.NewWithInstance("iofs", d, "postgres", driver)
	if err != nil {
		return err
	}
	err = m.Up()
	if err != nil && err != migrate.ErrNoChange {
		return err
	}
	fmt.Println("Migrations applied successfully.")
	return nil
}

func main() {
	// CLI flags
	configPath := pflag.StringP("config", "c", "config.yaml", "Path to config file")
	migrate := pflag.BoolP("migrate", "m", false, "Run database migrations and exit")
	version := pflag.BoolP("version", "v", false, "Print version and exit")
	port := pflag.IntP("port", "p", 8080, "HTTP server listen port")
	logLevel := pflag.StringP("log-level", "l", "info", "Log level (debug, info, warn, error)")
	masterToken := pflag.String("master-token", "", "Override master token from config")
	jwtSecret := pflag.String("jwt-secret", "", "Override JWT secret from config")

	pflag.Parse()

	if *version {
		fmt.Println("qhronosd version 1.0.0")
		os.Exit(0)
	}

	if *migrate {
		cfg, err := config.LoadWithPath(*configPath)
		if err != nil {
			panic("Failed to load configuration: " + err.Error())
		}
		err = runMigrations(cfg)
		if err != nil {
			fmt.Fprintf(os.Stderr, "Migration failed: %v\n", err)
			os.Exit(1)
		}
		os.Exit(0)
	}

	// Load configuration
	cfg, err := config.LoadWithPath(*configPath)
	if err != nil {
		panic("Failed to load configuration: " + err.Error())
	}

	// Override config with CLI flags if set
	if pflag.Lookup("port").Changed {
		cfg.Server.Port = *port
	}
	if pflag.Lookup("log-level").Changed {
		cfg.Logging.Level = *logLevel
	}
	if pflag.Lookup("master-token").Changed && *masterToken != "" {
		cfg.Auth.MasterToken = *masterToken
	}
	if pflag.Lookup("jwt-secret").Changed && *jwtSecret != "" {
		cfg.Auth.JWTSecret = *jwtSecret
	}

	// Initialize logger
	logger, err := logging.InitLogger(logging.LoggingConfig(cfg.Logging))
	if err != nil {
		panic("Failed to initialize logger: " + err.Error())
	}
	defer logger.Sync()

	// Set GIN mode to release if log level is not debug
	if cfg.Logging.Level != "debug" {
		gin.SetMode(gin.ReleaseMode)
	}

	// Redirect GIN's internal debug and error logs to Zap
	gin.DefaultWriter = zapInfoWriter{logger}
	gin.DefaultErrorWriter = zapErrorWriter{logger}

	logger.Info("Configuration loaded", zap.Int("port", cfg.Server.Port))

	// After loading cfg and before calling StartArchivalScheduler
	durations, err := cfg.ParseRetentionDurations()
	if err != nil {
		logger.Fatal("Failed to parse retention durations", zap.Error(err))
	}

	// Initialize database connection
	var db *sqlx.DB
	maxDBRetries := 10
	for i := 0; i < maxDBRetries; i++ {
		db, err = database.Connect(cfg.Database.ToDBConfig())
		if err == nil {
			break
		}
		logger.Warn("Failed to connect to database, retrying...", zap.Int("attempt", i+1), zap.Error(err))
		time.Sleep(2 * time.Second)
	}
<<<<<<< HEAD

=======
>>>>>>> 29a29312
	if err != nil {
		logger.Fatal("Failed to connect to database after retries", zap.Error(err))
	}

	defer db.Close()

<<<<<<< HEAD
	// Initialize Redis client
=======
	// Initialize Redis client with retry
>>>>>>> 29a29312
	var redisClient *redis.Client
	maxRedisRetries := 10
	for i := 0; i < maxRedisRetries; i++ {
		redisClient = redis.NewClient(&redis.Options{
			Addr:     fmt.Sprintf("%s:%d", cfg.Redis.Host, cfg.Redis.Port),
			Password: cfg.Redis.Password,
			DB:       cfg.Redis.DB,
		})
<<<<<<< HEAD

=======
>>>>>>> 29a29312
		ctx, cancel := context.WithTimeout(context.Background(), 2*time.Second)
		err := redisClient.Ping(ctx).Err()
		cancel()
		if err == nil {
			break
		} else {
			logger.Warn("Failed to connect to Redis, retrying...", zap.Int("attempt", i+1), zap.Error(err))
			time.Sleep(2 * time.Second)
		}
	}
<<<<<<< HEAD

=======
>>>>>>> 29a29312
	if redisClient == nil {
		logger.Fatal("Failed to create Redis client")
	}
	defer redisClient.Close()

	// Initialize repositories
	eventRepo := repository.NewEventRepository(db, logger, redisClient)
	occurrenceRepo := repository.NewOccurrenceRepository(db, logger)

	// Initialize WebSocket handler (ClientNotifier)
	wsHandler := handlers.NewWebSocketHandler(db)

	// Initialize scheduler services
	schedulerService := scheduler.NewScheduler(redisClient, logger)
	expander := scheduler.NewExpander(
		schedulerService,
		eventRepo,
		occurrenceRepo,
		cfg.Scheduler.LookAheadDuration,
		cfg.Scheduler.ExpansionInterval,
		cfg.Scheduler.GracePeriod,
		logger,
	)

	// Initialize services
	tokenService := services.NewTokenService(cfg.Auth.MasterToken, cfg.Auth.JWTSecret)
	hmacService := services.NewHMACService(cfg.HMAC.DefaultSecret)
	dispatcher := scheduler.NewDispatcher(eventRepo, occurrenceRepo, hmacService, logger, cfg.DispatchMaxRetries, cfg.DispatchRetryBackoff, wsHandler, schedulerService)

	// Initialize handlers
	eventHandler := handlers.NewEventHandler(eventRepo, expander)
	occurrenceHandler := handlers.NewOccurrenceHandler(eventRepo, occurrenceRepo)
	tokenHandler := handlers.NewTokenHandler(tokenService)

	// Initialize middleware
	rateLimiter := middleware.NewRateLimiter(redisClient)

	// Initialize router
	router := gin.New()

	// Add zap HTTP logging middleware
	router.Use(ginzap.Ginzap(logger, time.RFC3339, true))
	router.Use(ginzap.RecoveryWithZap(logger, true))

	// Register request ID middleware
	router.Use(middleware.RequestIDMiddleware(logger))

	// Register WebSocket endpoint
	router.GET("/ws", wsHandler.Handle)
	logger.Info("WebSocket server listening", zap.String("endpoint", "/ws"))

	// Setup routes with middleware
	api.SetupRoutes(router, eventHandler, occurrenceHandler, tokenHandler, rateLimiter, cfg.Auth.MasterToken)

	// Start HTTP server
	srv := &http.Server{
		Addr:    fmt.Sprintf(":%d", cfg.Server.Port),
		Handler: router,
	}

	// Start archival scheduler in background
	archivalStopCh := make(chan struct{})
	scheduler.StartArchivalScheduler(db, redisClient, cfg.Archival.CheckPeriod, *durations, archivalStopCh, logger)

	// Start scheduler services in background
	ctx := context.Background()
	go func() {
		if err := expander.Run(ctx); err != nil {
			logger.Error("Expander error", zap.Error(err))
		}
	}()

	// Start dispatcher worker pool
	go func() {
		err := dispatcher.Run(ctx, schedulerService, cfg.Scheduler.DispatchWorkerCount)
		if err != nil && err != context.Canceled {
			logger.Error("Dispatcher worker pool exited with error", zap.Error(err))
		}
	}()

	// Periodically move due schedules to dispatch queue
	go func() {
		ticker := time.NewTicker(1 * time.Second)
		defer ticker.Stop()
		for {
			select {
			case <-ctx.Done():
				return
			case <-ticker.C:
				_, err := schedulerService.GetDueSchedules(ctx)
				if err != nil {
					logger.Error("Failed to move due schedules to dispatch queue", zap.Error(err))
				}
			}
		}
	}()

	// Graceful shutdown
	quit := make(chan os.Signal, 1)
	signal.Notify(quit, syscall.SIGINT, syscall.SIGTERM)

	go func() {
		<-quit
		logger.Info("Shutting down server...")

		// Stop archival scheduler
		close(archivalStopCh)

		ctx, cancel := context.WithTimeout(context.Background(), 5*time.Second)
		defer cancel()

		if err := srv.Shutdown(ctx); err != nil {
			logger.Fatal("Server forced to shutdown", zap.Error(err))
		}
	}()

	logger.Info("Starting server", zap.Int("port", cfg.Server.Port))
	if err := srv.ListenAndServe(); err != nil && err != http.ErrServerClosed {
		logger.Fatal("Server error", zap.Error(err))
	}
}<|MERGE_RESOLUTION|>--- conflicted
+++ resolved
@@ -172,21 +172,14 @@
 		logger.Warn("Failed to connect to database, retrying...", zap.Int("attempt", i+1), zap.Error(err))
 		time.Sleep(2 * time.Second)
 	}
-<<<<<<< HEAD
-
-=======
->>>>>>> 29a29312
+
 	if err != nil {
 		logger.Fatal("Failed to connect to database after retries", zap.Error(err))
 	}
 
 	defer db.Close()
 
-<<<<<<< HEAD
 	// Initialize Redis client
-=======
-	// Initialize Redis client with retry
->>>>>>> 29a29312
 	var redisClient *redis.Client
 	maxRedisRetries := 10
 	for i := 0; i < maxRedisRetries; i++ {
@@ -195,10 +188,7 @@
 			Password: cfg.Redis.Password,
 			DB:       cfg.Redis.DB,
 		})
-<<<<<<< HEAD
-
-=======
->>>>>>> 29a29312
+
 		ctx, cancel := context.WithTimeout(context.Background(), 2*time.Second)
 		err := redisClient.Ping(ctx).Err()
 		cancel()
@@ -209,10 +199,7 @@
 			time.Sleep(2 * time.Second)
 		}
 	}
-<<<<<<< HEAD
-
-=======
->>>>>>> 29a29312
+
 	if redisClient == nil {
 		logger.Fatal("Failed to create Redis client")
 	}
