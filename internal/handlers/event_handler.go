package handlers

import (
	"context"
	"encoding/json"
	"fmt"
	"net/http"
	"strings"
	"time"

	"github.com/feedloop/qhronos/internal/middleware"
	"github.com/feedloop/qhronos/internal/models"
	"github.com/feedloop/qhronos/internal/repository"
	"github.com/feedloop/qhronos/internal/scheduler"
	"github.com/gin-gonic/gin"
	"github.com/google/uuid"
	"github.com/lib/pq"
	"go.uber.org/zap"
	"gorm.io/datatypes"
)

type EventHandler struct {
	repo     *repository.EventRepository
	expander *scheduler.Expander
}

func NewEventHandler(repo *repository.EventRepository, expander *scheduler.Expander) *EventHandler {
	return &EventHandler{repo: repo, expander: expander}
}

// deriveActionFromRequest determines the Action and webhook string based on request fields.
// It prioritizes reqAction. If reqAction is nil, it derives from reqWebhook.
// Returns the derived Action, the canonical webhook string, and an error if validation fails.
func deriveActionFromRequest(reqWebhook *string, reqAction *models.Action) (*models.Action, string, error) {
	var finalAction *models.Action
	var finalWebhookString string
	var err error

	if reqAction != nil {
		finalAction = reqAction
		// Validate provided action
		if finalAction.Type == "" {
			return nil, "", fmt.Errorf("action type is required when action object is provided")
		}
		if finalAction.Params == nil || len(finalAction.Params) == 0 {
			return nil, "", fmt.Errorf("action params are required when action object is provided")
		}

		switch finalAction.Type {
		case models.ActionTypeWebhook:
			var whParams models.WebhookActionParams
			if err := json.Unmarshal(finalAction.Params, &whParams); err != nil {
				return nil, "", fmt.Errorf("invalid params for webhook action: %w", err)
			}
			if whParams.URL == "" {
				return nil, "", fmt.Errorf("URL is required for webhook action params")
			}
			finalWebhookString = whParams.URL
		case models.ActionTypeWebsocket:
			var wsParams models.WebsocketActionParams
			if err := json.Unmarshal(finalAction.Params, &wsParams); err != nil {
				return nil, "", fmt.Errorf("invalid params for websocket action: %w", err)
			}
			if wsParams.ClientName == "" {
				return nil, "", fmt.Errorf("client_name is required for websocket action params")
			}
			finalWebhookString = "q:" + wsParams.ClientName
		default:
			return nil, "", fmt.Errorf("unknown action type: %s", finalAction.Type)
		}
	} else if reqWebhook != nil && *reqWebhook != "" {
		finalWebhookString = *reqWebhook
		var paramsBytes []byte
		var actionType models.ActionType

		if len(finalWebhookString) > 2 && finalWebhookString[:2] == "q:" {
			actionType = models.ActionTypeWebsocket
			wsParams := models.WebsocketActionParams{ClientName: finalWebhookString[2:]}
			paramsBytes, err = json.Marshal(wsParams)
		} else {
			actionType = models.ActionTypeWebhook
			whParams := models.WebhookActionParams{URL: finalWebhookString}
			paramsBytes, err = json.Marshal(whParams)
		}
		if err != nil {
			return nil, "", fmt.Errorf("failed to marshal derived action params: %w", err)
		}
		finalAction = &models.Action{
			Type:   actionType,
			Params: paramsBytes,
		}
	} else {
		// Neither Action nor a valid Webhook string was provided.
		return nil, "", fmt.Errorf("either action object or a non-empty webhook string is required")
	}

	return finalAction, finalWebhookString, nil
}

func (h *EventHandler) CreateEvent(c *gin.Context) {
	logger := c.MustGet(middleware.LoggerKey).(*zap.Logger)
	var req models.EventCreateRequest
	if err := c.ShouldBindJSON(&req); err != nil {
		logger.Warn("Invalid event creation request format", zap.Error(err))
		c.JSON(http.StatusBadRequest, gin.H{"error": "Invalid JSON format: " + err.Error()})
		return
	}

	// Validate required fields (name and start_time are validated by binding)
	if req.Name == "" { // Redundant if binding:required works, but good for clarity
		c.JSON(http.StatusBadRequest, gin.H{"error": "name is required"})
		return
	}
	// startTime is validated by binding:required

	derivedAction, webhookString, err := deriveActionFromRequest(req.Webhook, req.Action)
	if err != nil {
		c.JSON(http.StatusBadRequest, gin.H{"error": err.Error()})
		return
	}

	// Default metadata to empty object if not provided
	// req.Metadata is json.RawMessage from EventCreateRequest
	var metadataToStore datatypes.JSON
	if len(req.Metadata) > 0 {
		metadataToStore = datatypes.JSON(req.Metadata)
	} else {
		metadataToStore = datatypes.JSON("{}")
	}

	// Default tags to empty array if not provided
	if req.Tags == nil {
		req.Tags = []string{}
	}

	// Validate start_time
	if req.StartTime.Before(time.Now().UTC()) {
		c.JSON(http.StatusBadRequest, gin.H{"error": "Start time must be in the future"})
		return
	}

	// Validate schedule format if provided
	if req.Schedule != nil && !isValidSchedule(req.Schedule) {
		c.JSON(http.StatusBadRequest, gin.H{"error": "invalid schedule format"})
		return
	}

	event := &models.Event{
		Name:        req.Name,
		Description: "",
		StartTime:   req.StartTime,
		Webhook:     webhookString, // Use the derived webhook string
		Action:      derivedAction, // Use the derived action
		Metadata:    metadataToStore,
		Schedule:    req.Schedule,
		Tags:        pq.StringArray(req.Tags),
		HMACSecret:  req.HMACSecret,
	}

	if req.Description != nil {
		event.Description = *req.Description
	}

	if err := h.repo.Create(c, event); err != nil {
		logger.Error("Failed to create event", zap.Error(err))
		c.JSON(http.StatusInternalServerError, gin.H{"error": err.Error()})
		return
	}
	logger.Info("Event created", zap.String("event_id", event.ID.String()))

	// Immediate expansion if within window
	now := time.Now().UTC()
	graceStart := now.Add(-h.expander.GracePeriod())
	lookAheadEnd := now.Add(h.expander.LookAheadDuration())
	if event.StartTime.After(graceStart) && event.StartTime.Before(lookAheadEnd) {
		go func() {
			if event.Schedule == nil {
				_ = h.expander.ExpandNonRecurringEvent(context.Background(), event)
			} else {
				_ = h.expander.ExpandRecurringEvent(context.Background(), event)
			}
		}()
	}

	c.JSON(http.StatusCreated, event.ToEventResponse()) // Use ToEventResponse
}

func (h *EventHandler) GetEvent(c *gin.Context) {
	id, err := uuid.Parse(c.Param("id"))
	if err != nil {
		c.JSON(http.StatusBadRequest, gin.H{"error": "invalid event ID"})
		return
	}

	event, err := h.repo.GetByID(c, id)
	if err != nil {
		c.JSON(http.StatusInternalServerError, gin.H{"error": err.Error()})
		return
	}
	if event == nil {
		c.JSON(http.StatusNotFound, gin.H{"error": "event not found"})
		return
	}

	c.JSON(http.StatusOK, event)
}

func (h *EventHandler) UpdateEvent(c *gin.Context) {
	logger := c.MustGet(middleware.LoggerKey).(*zap.Logger)
	idStr := c.Param("id")
	id, err := uuid.Parse(idStr)
	if err != nil {
		c.JSON(http.StatusBadRequest, gin.H{"error": "invalid event ID format"})
		return
	}

	var req models.EventUpdateRequest
	if err := c.ShouldBindJSON(&req); err != nil {
		logger.Warn("Invalid event update request format", zap.Error(err))
		c.JSON(http.StatusBadRequest, gin.H{"error": "Invalid JSON format: " + err.Error()})
		return
	}

	event, err := h.repo.GetByID(c, id)
	if err != nil {
		// Assuming GetByID returns sql.ErrNoRows which is converted to nil by repo
		// or a specific error like models.ErrEventNotFound
		c.JSON(http.StatusInternalServerError, gin.H{"error": "failed to fetch event for update"})
		return
	}
	if event == nil {
		c.JSON(http.StatusNotFound, gin.H{"error": "event not found"})
		return
	}

	// Apply updates from request
	if req.Name != nil {
		event.Name = *req.Name
	}
	if req.Description != nil {
		event.Description = *req.Description
	}
	if req.StartTime != nil {
		event.StartTime = *req.StartTime
	}

	// Handle Action and Webhook update logic
	// Priority: req.Action > req.Webhook > existing value
	if req.Action != nil {
		derivedAction, derivedWebhookString, deriveErr := deriveActionFromRequest(nil, req.Action)
		if deriveErr != nil {
			c.JSON(http.StatusBadRequest, gin.H{"error": "Invalid action in update: " + deriveErr.Error()})
			return
		}
		event.Action = derivedAction
		event.Webhook = derivedWebhookString
	} else if req.Webhook != nil { // Only consider req.Webhook if req.Action was not provided
		derivedAction, derivedWebhookString, deriveErr := deriveActionFromRequest(req.Webhook, nil)
		if deriveErr != nil {
			c.JSON(http.StatusBadRequest, gin.H{"error": "Invalid webhook string in update: " + deriveErr.Error()})
			return
		}
		event.Action = derivedAction
		event.Webhook = derivedWebhookString
	} // If neither is provided, event.Action and event.Webhook remain as fetched

	if req.Metadata != nil { // req.Metadata is json.RawMessage
		event.Metadata = datatypes.JSON(req.Metadata)
	}
<<<<<<< HEAD
	if req.StartTime != nil {
		oldStartTime := event.StartTime
		if oldStartTime != *req.StartTime && req.StartTime.Before(time.Now().UTC()) {
			c.JSON(http.StatusBadRequest, gin.H{"error": "Start time must be in the future"})
		}
	}
=======

>>>>>>> 878a2f18
	if req.Schedule != nil {
		if !isValidSchedule(req.Schedule) {
			c.JSON(http.StatusBadRequest, gin.H{"error": "invalid schedule format"})
			return
		}
		event.Schedule = req.Schedule
	}
	if req.Tags != nil {
		event.Tags = pq.StringArray(req.Tags)
	}
	if req.Status != nil {
		event.Status = *req.Status
	}
	if req.HMACSecret != nil {
		event.HMACSecret = req.HMACSecret
	}

	if err := h.repo.Update(c, event); err != nil {
		logger.Error("Failed to update event", zap.String("event_id", idStr), zap.Error(err))
		c.JSON(http.StatusInternalServerError, gin.H{"error": "failed to update event"})
		return
	}

	// Remove all scheduled occurrences for this event from Redis and re-expand
	// This is important if start_time or schedule changed
	logger.Info("Event updated, re-expanding occurrences", zap.String("event_id", event.ID.String()))
	err = h.repo.RemoveEventOccurrencesFromRedis(c, event.ID)
	if err != nil {
		logger.Warn("Failed to remove old scheduled occurrences from Redis after update", zap.String("event_id", event.ID.String()), zap.Error(err))
	}
	go func() {
		// Use a new context for background task
		bgCtx := context.Background()
		if event.Schedule == nil {
			err := h.expander.ExpandNonRecurringEvent(bgCtx, event)
			if err != nil {
				logger.Error("Error re-expanding non-recurring event after update", zap.String("event_id", event.ID.String()), zap.Error(err))
			}
		} else {
			err := h.expander.ExpandRecurringEvent(bgCtx, event)
			if err != nil {
				logger.Error("Error re-expanding recurring event after update", zap.String("event_id", event.ID.String()), zap.Error(err))
			}
		}
	}()

	c.JSON(http.StatusOK, event.ToEventResponse()) // Use ToEventResponse
}

func (h *EventHandler) DeleteEvent(c *gin.Context) {
	id, err := uuid.Parse(c.Param("id"))
	if err != nil {
		c.JSON(http.StatusBadRequest, gin.H{"error": "invalid event ID"})
		return
	}

	if err := h.repo.Delete(c, id); err != nil {
		if err == models.ErrEventNotFound {
			c.JSON(http.StatusNotFound, gin.H{"error": "event not found"})
			return
		}
		c.JSON(http.StatusInternalServerError, gin.H{"error": err.Error()})
		return
	}

	c.Status(http.StatusNoContent)
}

func (h *EventHandler) ListEventsByTags(c *gin.Context) {
	tagsParam := c.Query("tags")
	if tagsParam == "" {
		// No tags param: return all events
		events, err := h.repo.List(c)
		if err != nil {
			c.JSON(http.StatusInternalServerError, gin.H{"error": err.Error()})
			return
		}
		c.JSON(http.StatusOK, events)
		return
	}
	tags := strings.Split(tagsParam, ",")
	events, err := h.repo.ListByTags(c, tags)
	if err != nil {
		c.JSON(http.StatusInternalServerError, gin.H{"error": err.Error()})
		return
	}
	c.JSON(http.StatusOK, events)
}

func isValidSchedule(schedule *models.ScheduleConfig) bool {
	if schedule == nil {
		return false
	}

	// Validate frequency
	switch schedule.Frequency {
	case "minutely", "hourly", "daily", "weekly", "monthly", "yearly":
		// Valid frequency
	default:
		return false
	}

	// Validate interval
	if schedule.Interval < 1 {
		return false
	}

	// Validate by_day for weekly frequency
	if schedule.Frequency == "weekly" && len(schedule.ByDay) > 0 {
		validDays := map[string]bool{
			"MO": true, "TU": true, "WE": true,
			"TH": true, "FR": true, "SA": true, "SU": true,
		}
		for _, day := range schedule.ByDay {
			if !validDays[day] {
				return false
			}
		}
	}

	// Validate by_month_day for monthly frequency
	if schedule.Frequency == "monthly" && len(schedule.ByMonthDay) > 0 {
		for _, day := range schedule.ByMonthDay {
			if day < 1 || day > 31 {
				return false
			}
		}
	}

	// Validate by_month for yearly frequency
	if schedule.Frequency == "yearly" && len(schedule.ByMonth) > 0 {
		for _, month := range schedule.ByMonth {
			if month < 1 || month > 12 {
				return false
			}
		}
	}

	// Validate count if provided
	if schedule.Count != nil && *schedule.Count < 1 {
		return false
	}

	// Validate until if provided
	if schedule.Until != nil {
		_, err := time.Parse(time.RFC3339, *schedule.Until)
		if err != nil {
			return false
		}
	}

	return true
}<|MERGE_RESOLUTION|>--- conflicted
+++ resolved
@@ -267,16 +267,12 @@
 	if req.Metadata != nil { // req.Metadata is json.RawMessage
 		event.Metadata = datatypes.JSON(req.Metadata)
 	}
-<<<<<<< HEAD
 	if req.StartTime != nil {
 		oldStartTime := event.StartTime
 		if oldStartTime != *req.StartTime && req.StartTime.Before(time.Now().UTC()) {
 			c.JSON(http.StatusBadRequest, gin.H{"error": "Start time must be in the future"})
 		}
 	}
-=======
-
->>>>>>> 878a2f18
 	if req.Schedule != nil {
 		if !isValidSchedule(req.Schedule) {
 			c.JSON(http.StatusBadRequest, gin.H{"error": "invalid schedule format"})
